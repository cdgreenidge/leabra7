--- conflicted
+++ resolved
@@ -88,166 +88,12 @@
     return xs_valid, conv
 
 
-<<<<<<< HEAD
 def clip(vals: torch.Tensor, minimum: float, maximum: float) -> torch.Tensor:
     """Clips values to fit within range."""
     clipped = torch.max(vals, minimum * torch.ones(vals.shape))
     return torch.min(clipped, maximum * torch.ones(vals.shape))
 
 
-class Unit:
-    """A computational unit (aka neuron.)
-
-    Args:
-        spec: The specification for the unit.
-
-    """
-    nxx1_xs, nxx1_ys = nxx1_table()
-    nxx1 = scipy.interpolate.interp1d(
-        nxx1_xs,
-        nxx1_ys,
-        copy=False,
-        fill_value=(nxx1_ys[0], nxx1_ys[-1]),
-        bounds_error=False)
-    """Evaluates the noisy X/(X + 1) function.
-
-    This is used to approximate the rate-coded unit response to a given
-    input. This is a function, since interp1d is callable.
-
-    Args:
-        x: The value at which to evaluate the noisy X/(X + 1)
-           function. Can be any array-like type.
-
-    Returns:
-        The value of the noisy X/(X + 1) function at `x`.
-
-    """
-
-    def __init__(self, spec: specs.UnitSpec = None) -> None:
-        if spec is None:
-            self.spec = specs.UnitSpec()
-        else:
-            self.spec = spec
-
-        # When adding any attribute to this class, update
-        # layer.LayerSpec._valid_log_on_cycle
-
-        # Net input (excitation) without time integration
-        self.net_raw = 0.0
-        # Net inpput (excitation) with time integration
-        self.net = 0.0
-        # Total (feedback + feedforward) inhibition
-        self.gc_i = 0.0
-        # Activation
-        self.act = 0.0
-        # Net current
-        self.i_net = 0.0
-        # Net current, rate-coded (driven by v_m_eq)
-        self.i_net_r = 0.0
-        # Membrane potential
-        self.v_m = 0.0
-        # Equilibrium membrane potential (does not reset on spike)
-        self.v_m_eq = 0.0
-        # Adaption current
-        self.adapt = 0.0
-        # Are we spiking? (0 or 1)
-        self.spike = 0
-
-    def g_i_thr(self) -> float:
-        """The inhibition that will place the unit at its spike threshold."""
-        return (((self.spec.e_rev_e - self.spec.spk_thr) * self.net +
-                 (self.spec.e_rev_l - self.spec.spk_thr) * self.spec.gc_l) /
-                (self.spec.spk_thr - self.spec.e_rev_i))
-
-    def add_input(self, inpt: float) -> None:
-        """Registers an input to the unit."""
-        self.net_raw += inpt
-
-    def update_net(self) -> None:
-        """Calculates the input for the next cycle by integrating over time."""
-        self.net += self.spec.integ * self.spec.net_dt * (
-            self.net_raw - self.net)
-        self.net_raw = 0.0
-
-    def update_inhibition(self, gc_i: float) -> None:
-        """Sets the unit inhibition."""
-        self.gc_i = gc_i
-
-    def update_membrane_potential(self) -> None:
-        """Updates the membrane potential.
-
-        This assumes we already have updated the net input and unit
-        inhibition.
-
-        """
-        # yapf: disable
-        self.i_net = (self.net * (self.spec.e_rev_e - self.v_m) +
-                      self.spec.gc_l * (self.spec.e_rev_l - self.v_m) +
-                      self.gc_i * (self.spec.e_rev_i - self.v_m))
-        self.v_m += self.spec.integ * self.spec.vm_dt * (
-            self.i_net - self.adapt)
-
-        self.i_net_r = (self.net * (self.spec.e_rev_e - self.v_m_eq) +
-                        self.spec.gc_l * (self.spec.e_rev_l - self.v_m_eq) +
-                        self.gc_i * (self.spec.e_rev_i - self.v_m_eq))
-        self.v_m_eq += self.spec.integ * self.spec.vm_dt * (
-            self.i_net_r - self.adapt)
-        # yapf: enable
-
-    def update_activation(self) -> None:
-        """Updates the unit activation.
-
-        This assumes we have already updated the unit membrane potential.
-
-        """
-        # yapf: disable
-        g_e_thr = (self.gc_i * (self.spec.e_rev_i - self.spec.spk_thr) *
-                   self.spec.gc_l * (self.spec.e_rev_l - self.spec.spk_thr) -
-                   self.adapt) / (self.spec.spk_thr - self.spec.e_rev_e)
-        # yapf: enable
-
-        if self.v_m > self.spec.spk_thr:
-            self.spike = 1
-            self.v_m = self.spec.v_m_r
-        else:
-            self.spike = 0
-
-        if self.v_m_eq <= self.spec.spk_thr:
-            new_act = self.nxx1(self.v_m_eq - self.spec.spk_thr)
-        else:
-            new_act = self.nxx1(self.net - g_e_thr)
-        self.act += self.spec.integ * self.spec.vm_dt * (new_act - self.act)
-
-        self.adapt += self.spec.integ * (
-            self.spec.adapt_dt * (self.spec.vm_gain *
-                                  (self.v_m - self.spec.e_rev_l) - self.adapt)
-            + self.spike * self.spec.spike_gain)
-
-    def observe(self, attr: str) -> log.PartsObs:
-        """Observes an attribute of the UnitGroup.
-
-        This is not quite the same as
-        `log.ObservableMixin.observe_parts_attr()`, because we don't
-        want to give every unit a name. This lets us return a dict
-        instead of a list containing one dict.
-
-        Args:
-            attr: The attribute to observe.
-
-        Returns:
-            A dict: {attr: val} where val is the value of the attribute.
-
-        """
-        simple_attrs = ("net_raw", "net", "gc_i", "act", "i_net", "i_net_r",
-                        "v_m", "v_m_eq", "adapt", "spike")
-        if attr in simple_attrs:
-            return {attr: getattr(self, attr)}
-        else:
-            raise ValueError("{0} is not a loggable attr.".format(attr))
-
-
-=======
->>>>>>> a5146b3c
 class UnitGroup:
     """A group of computational units (aka neurons.)
 
