"""A connection between layers."""
import itertools
import math
from typing import TypeVar
from typing import Iterable
from typing import List
from typing import Tuple

import torch  # type: ignore

from leabra7 import specs
from leabra7 import layer

T = TypeVar('T')


def tile(length: int, xs: Iterable[T]) -> List[T]:
    """Tiles an iterable.

    Args:
        length: The length to tile the iterable to.
        xs: The iterable to tile.

    Returns:
        An iterable of size `length`, containing elements from xs, tiled.

    """
    assert length > 0
    return list(itertools.islice(itertools.cycle(xs), length))


def expand_layer_mask_full(pre_mask: List[bool],
                           post_mask: List[bool]) -> torch.ByteTensor:
    """Expands layer masks into a weight matrix mask with full connectivity.

    Args:
        pre_mask: The mask for the pre layer specifying which pre layer
            units are included in the projection. Note that this mask will not
            be tiled, so it has as many elements as pre layer units.

        post_mask: The mask for the post layer specifying which post layer
            units are included in the projection. Has as many elements as post
            layer units.

    Returns:
        A mask for the full projection weight matrix indicating
        which elements of the matrix correspond to active connections
        in the full connectivity pattern.

    """
    # In the full connectivity case, it can be concisely calculated with an
    # outer product
    return torch.ger(torch.ByteTensor(post_mask), torch.ByteTensor(pre_mask))


def expand_layer_mask_one_to_one(pre_mask: List[bool],
                                 post_mask: List[bool]) -> torch.ByteTensor:
    """
    Expands layer masks into a weight matrix mask
    with one-to-one connectivity.

    Args:
        pre_mask: The mask for the pre layer specifying which pre layer
            units are included in the projection. Note that this mask will not
            be tiled, so it has as many elements as pre layer units.

        post_mask: The mask for the post layer specifying which post layer
            units are included in the projection. Has as many elements as post
            layer units.

    Returns:
        A mask for the one-to-one projection weight matrix indicating
        which elements of the matrix correspond to active connections
        in the full connectivity pattern.

    """
    if sum(pre_mask) != sum(post_mask):
        raise ValueError(
            """Mismatched one-to-one projection. Pre_mask units: {0}.
            Post_mask units: {1}.""".format(sum(pre_mask), sum(post_mask)))

    mask = torch.zeros(len(pre_mask), len(post_mask)).byte()
    i = j = 0
    while i < len(pre_mask):
        if pre_mask[i]:
            if post_mask[j]:
                mask[i, j] = 1
                i += 1
                j += 1
            else:
                j += 1
        else:
            i += 1
    return mask


def sparsify(sparsity: float,
             tensor: torch.ByteTensor) -> Tuple[torch.ByteTensor, int]:
    """
    Makes a boolean tensor sparse, by randomly setting True values to False.

    Args:
        sparsity: The percentage of `True` values from the original
            matrix to keep.
        tensor: The ByteTensor to sparsify.

    Returns:
        A tuple. The first element is a ByteTensor of the same shape
        as the original tensor, but with floor(1 - sparsity)% of its
        true values set to `False`. The second element is the number of True
        values in the sparsified Tensor.
    """
    assert 0 <= sparsity <= 1
    nonzero = tensor.nonzero()
    num_nonzero = nonzero.shape[0]
    num_to_keep = math.floor(sparsity * num_nonzero)
    to_keep = nonzero[torch.randperm(num_nonzero)[:num_to_keep]]
    sparse = torch.zeros_like(tensor)
    # All we want to do is set the elements of sparse given by the
    # indices in to_keep to True. The list comprehension below is pretty hacky,
    # but I can't find a cleaner way to do it in torch 0.3
    sparse[[to_keep[:, i] for i in range(to_keep.shape[1])]] = 1
    return (sparse, num_to_keep)


class Projn:
    """A projection links two layers. It is a bundle of connections.

    Args:
        name: The name of the projection.
        pre: The sending layer.
        post: The receiving layer.
        spec: The projection specification. If none is provided, the default
            spec will be used.

    """

    def __init__(self,
                 name: str,
                 pre: layer.Layer,
                 post: layer.Layer,
                 spec: specs.ProjnSpec = None) -> None:
        self.name = name
        self.pre = pre
        self.post = post

        if spec is None:
            self.spec = specs.ProjnSpec()
        else:
            self.spec = spec

        # A matrix where each element is the weight of a connection.
        # Rows encode the postsynaptic units, and columns encode the
        # presynaptic units
        self.wts = torch.Tensor(self.post.size, self.pre.size).zero_()

<<<<<<< HEAD
=======
        # Only create the projection between the units selected by the masks
        # Currently, only full connections are supported
>>>>>>> 01234d9f
        tiled_pre_mask = tile(self.pre.size, self.spec.pre_mask)
        tiled_post_mask = tile(self.post.size, self.spec.post_mask)

        if self.spec.projn_type == "one_to_one":
            mask = expand_layer_mask_one_to_one(tiled_pre_mask,
                                                tiled_post_mask)

        elif self.spec.projn_type == "none":
            # Only create the projection between the units
            # selected by the masks
            # Currently, only full connections are supported
            # TODO: Refactor mask expansion and creation into
            # new methods + test
            mask = expand_layer_mask_full(tiled_pre_mask, tiled_post_mask)

        # Enforce sparsity
        mask, num_nonzero = sparsify(self.spec.sparsity, mask)

        # Fill the weight matrix with values
        rand_nums = torch.Tensor(num_nonzero)
        self.spec.dist.fill(rand_nums)
        self.wts[mask] = rand_nums

        # Record the number of incoming connections for each unit
        self.num_recv_conns = torch.sum(mask, dim=1).float()

    def netin_scale(self) -> torch.Tensor:
        """Computes the net input scaling factor for each receiving unit.

        See https://grey.colorado.edu/emergent/index.php/Leabra_Netin_Scaling
        for details.

        Returns:
          A tensor of size self.post.size containing in each element the netin
          scaling factor for that unit.

        """
        sem_extra = 2.0

        pre_act_avg = self.pre.avg_act
        pre_act_n = max(1, round(pre_act_avg * self.pre.units.size))
        post_act_n_avg = torch.max(
            torch.Tensor([1]), (pre_act_avg * self.num_recv_conns).round())
        post_act_n_max = torch.min(self.num_recv_conns,
                                   torch.Tensor([pre_act_n]))
        post_act_n_exp = torch.min(post_act_n_max, post_act_n_avg + sem_extra)

        scaling_factors = 1.0 / post_act_n_exp
        full_connectivity = pre_act_n == post_act_n_avg
        scaling_factors[full_connectivity] = 1.0 / pre_act_n

        return scaling_factors

    def flush(self) -> None:
        """Propagates sending layer activation to the recieving layer.

        Separating this step from the activation and firing of the sending
        layer makes it easier to compute the net input scaling factor.

        """
        wt_scale_act = self.netin_scale()
        self.post.add_input(
            self.spec.wt_scale_abs * wt_scale_act *
            (self.wts @ self.pre.units.act), self.spec.wt_scale_rel)<|MERGE_RESOLUTION|>--- conflicted
+++ resolved
@@ -154,11 +154,8 @@
         # presynaptic units
         self.wts = torch.Tensor(self.post.size, self.pre.size).zero_()
 
-<<<<<<< HEAD
-=======
         # Only create the projection between the units selected by the masks
         # Currently, only full connections are supported
->>>>>>> 01234d9f
         tiled_pre_mask = tile(self.pre.size, self.spec.pre_mask)
         tiled_post_mask = tile(self.post.size, self.spec.post_mask)
 
@@ -167,11 +164,6 @@
                                                 tiled_post_mask)
 
         elif self.spec.projn_type == "none":
-            # Only create the projection between the units
-            # selected by the masks
-            # Currently, only full connections are supported
-            # TODO: Refactor mask expansion and creation into
-            # new methods + test
             mask = expand_layer_mask_full(tiled_pre_mask, tiled_post_mask)
 
         # Enforce sparsity
