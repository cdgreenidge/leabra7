--- conflicted
+++ resolved
@@ -87,27 +87,6 @@
         if lr.spec.log_on_cycle != ():
             self.cycle_loggers.append(log.Logger(lr, lr.spec.log_on_cycle))
 
-<<<<<<< HEAD
-    def force_layer(self, name: str, acts: Iterable[float]) -> None:
-        """Forces the layer's activations.
-
-        After forcing, the layer's activations will be set to the values
-        contained in `acts` and will not change from cycle to cycle.
-
-        Args:
-            * name: The name of the layer.
-            * acts: An iterable containing the activations that the layer's
-                units will be forced to. If its length is less than the number
-                of units in the layer, it will be tiled. If its length is
-                greater, the extra values will be ignored.
-
-        ValueError: If `name` does not match any existing layer name.
-
-        """
-        self._get_layer(name).force(acts)
-
-=======
->>>>>>> b0d945c4
     def new_projn(self,
                   name: str,
                   pre: str,
