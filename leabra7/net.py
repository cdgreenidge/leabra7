--- conflicted
+++ resolved
@@ -87,8 +87,7 @@
         if lr.spec.log_on_cycle != ():
             self.cycle_loggers.append(log.Logger(lr, lr.spec.log_on_cycle))
 
-<<<<<<< HEAD
-    def clamp_layer(self, name: str, acts: Iterable[float],
+    def clamp_layer(self, name: str, acts: Sequence[float],
                     hard: bool = True) -> None:
         """Clamps the layer's activations.
 
@@ -97,7 +96,7 @@
 
         Args:
             name: The name of the layer.
-            acts: An iterable containing the activations that the layer's
+            acts: A sequence containing the activations that the layer's
                 units will be clamped to. If its length is less than the number
                 of units in the layer, it will be tiled. If its length is
                 greater, the extra values will be ignored.
@@ -105,7 +104,8 @@
         ValueError: If `name` does not match any existing layer name.
 
         """
-        self._get_layer(name).clamp(acts, hard=hard)
+        self._validate_layer_name(name)
+        self.handle(events.Clamp(name, acts, hard=hard))
 
     def unclamp_layer(self, name: str) -> None:
         """Unclamps the layer's activations.
@@ -114,10 +114,9 @@
         updated each cycle.
 
         """
-        self._get_layer(name).unclamp()
-
-=======
->>>>>>> b0d945c4
+        self._validate_layer_name(name)
+        self.handle(events.UnClamp(name))
+
     def new_projn(self,
                   name: str,
                   pre: str,
@@ -157,25 +156,6 @@
 
         for _, pr in self.projns.items():
             pr.flush()
-
-    def force_layer(self, name: str, acts: Sequence[float]) -> None:
-        """Forces the layer's activations.
-
-        After forcing, the layer's activations will be set to the values
-        contained in `acts` and will not change from cycle to cycle.
-
-        Args:
-            name: The name of the layer.
-            acts: An iterable containing the activations that the layer's
-                units will be forced to. If its length is less than the number
-                of units in the layer, it will be tiled. If its length is
-                greater, the extra values will be ignored.
-
-        ValueError: If `name` does not match any existing layer name.
-
-        """
-        self._validate_layer_name(name)
-        self.handle(events.HardClamp(name, acts))
 
     def minus_phase_cycle(self, num_cycles: int = 50) -> None:
         """Runs a series of cycles for the trial minus phase.
