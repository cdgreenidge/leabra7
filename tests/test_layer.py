"""Test layer.py"""
import math

from hypothesis import given
import hypothesis.strategies as st
import numpy as np
import pytest
import torch  # type: ignore

from leabra7 import layer as lr
from leabra7 import events as ev
from leabra7 import specs as sp


def test_parse_unit_attribute_strips_the_unit_prefix() -> None:
    attr = "unit_act"
    assert lr._parse_unit_attr(attr) == "act"
    with pytest.raises(ValueError):
        lr._parse_unit_attr("foobar")


def test_layer_init_uses_the_spec_you_pass_it() -> None:
    spec = sp.LayerSpec()
    layer = lr.Layer(name="in", spec=spec, size=1)
    assert layer.spec is spec


def test_layer_has_a_name() -> None:
    layer = lr.Layer(name="in", size=1)
    assert layer.name == "in"


def test_layer_has_a_size() -> None:
    layer = lr.Layer(name="in", size=1)
    assert layer.size == 1


def test_layer_should_be_able_to_compute_its_average_activation() -> None:
    layer = lr.Layer(name="in", size=2)
    layer.units.act[0] = 0
    layer.units.act[1] = 1
    assert layer.avg_act == 0.5


def test_layer_should_be_able_to_compute_its_average_net_input() -> None:
    layer = lr.Layer(name="in", size=2)
    layer.units.net[0] = 0
    layer.units.net[1] = 1
    assert layer.avg_net == 0.5


@given(
    n=st.integers(min_value=0, max_value=10),
    d=st.integers(min_value=1, max_value=10))
def test_layer_can_add_input(n, d) -> None:
    layer = lr.Layer(name="in", size=d)
    wt_scales = np.random.uniform(low=0.0, size=(n, ))
    for i in range(n):
        layer.add_input(torch.Tensor((d)), wt_scales[i])
        assert math.isclose(
            layer.wt_scale_rel_sum, sum(wt_scales[0:i + 1]), abs_tol=1e-6)


def test_layer_should_be_able_to_update_its_units_net_input(mocker) -> None:
    layer = lr.Layer(name="in", size=3)
    layer.units = mocker.Mock()
    layer.update_net()
    layer.units.update_net.assert_called_once()


def test_layer_should_be_able_to_update_its_units_fffb_inhibition() -> None:
    layer_spec = sp.LayerSpec(inhibition_type="fffb")
    layer = lr.Layer(name="in", size=3, spec=layer_spec)
    layer.update_inhibition()


def test_layer_should_be_able_to_update_its_units_kwta_inhibition() -> None:
    layer_spec = sp.LayerSpec(inhibition_type="kwta")
    layer = lr.Layer(name="in", size=3, spec=layer_spec)
    layer.update_inhibition()


def test_layer_should_be_able_to_update_its_units_kwta_avg_inhibition(
) -> None:
    layer_spec = sp.LayerSpec(inhibition_type="kwta_avg")
    layer = lr.Layer(name="in", size=3, spec=layer_spec)
    layer.update_inhibition()


def test_layer_should_be_able_to_do_an_activation_cycle() -> None:
    layer = lr.Layer(name="in", size=3)
    layer.activation_cycle()


def test_layer_should_be_able_to_observe_whole_attributes() -> None:
    layer = lr.Layer(name="in", size=3)
    assert layer.observe_whole_attr("avg_act") == ("avg_act", 0.0)


def test_layer_should_be_able_to_observe_parts_attributes() -> None:
    layer = lr.Layer(name="in", size=3)
    assert layer.observe_parts_attr("unit_act") == {
        "unit": [0, 1, 2],
        "act": [0.0, 0.0, 0.0]
    }


def test_observing_invalid_parts_attribute_should_raise_error() -> None:
    layer = lr.Layer(name="in", size=3)
    with pytest.raises(ValueError):
        layer.observe_parts_attr("whales")


# TODO: Better test
def test_layer_can_update_learning_averages() -> None:
    layer = lr.Layer(name="layer1", size=3)
    layer.clamp([1.0])
    layer.activation_cycle()
    layer.update_trial_learning_averages()

    assert (layer.avg_ss != torch.zeros(3)).all()
    assert (layer.avg_s != torch.zeros(3)).all()
    assert (layer.avg_m != torch.zeros(3)).all()
    assert (layer.avg_l != torch.zeros(3)).all()


def test_layer_forcing_should_change_the_unit_activations() -> None:
    layer = lr.Layer(name="in", size=4)
    layer.clamp([0, 1])
    expected = [0, 1, 0, 1]
    for i in range(4):
        assert math.isclose(layer.units.act[i], expected[i], abs_tol=1e-6)


def test_layer_set_hard_clamp() -> None:
    layer = lr.Layer(name="in", size=3)
    layer.clamp(act_ext=[0, 1])
    layer.activation_cycle()
    expected = [0, 1, 0]
    for i in range(3):
        assert math.isclose(layer.units.act[i], expected[i], abs_tol=1e-6)


def test_layer_can_unclamp() -> None:
    layer = lr.Layer(name="in", size=4)
    layer.clamp([0, 1])
    layer.unclamp()
    assert list(layer.units.act) == [0, 1, 0, 1]


def test_hard_clamp_event_forces_a_layer_if_the_names_match() -> None:
    clamp = ev.HardClamp(layer_name="lr1", acts=[0.7, 0.7])
    layer = lr.Layer("lr1", 3)
    layer.handle(clamp)
    assert layer.clamped
    assert all(layer.units.act == 0.7)


def test_hard_clamp_event_does_nothing_if_the_names_do_not_match() -> None:
    clamp = ev.HardClamp(layer_name="lr1", acts=[0.7, 0.7])
    layer = lr.Layer("WHALES", 3)
    layer.handle(clamp)
<<<<<<< HEAD
    assert not layer.clamped
=======
    assert not layer.forced


def test_end_plus_phase_event_saves_activations() -> None:
    layer = lr.Layer("lr1", 3)
    layer.force([1, 0, 1])
    layer.handle(ev.EndPlusPhase())
    assert (layer.acts_p == torch.Tensor([1, 0, 1])).all()


def test_end_minus_phase_event_saves_activations() -> None:
    layer = lr.Layer("lr1", 3)
    layer.force([1, 0, 0.5])
    layer.handle(ev.EndMinusPhase())
    assert (layer.acts_m == torch.Tensor([1, 0, 0.5])).all()
>>>>>>> b0d945c4
<|MERGE_RESOLUTION|>--- conflicted
+++ resolved
@@ -148,8 +148,8 @@
     assert list(layer.units.act) == [0, 1, 0, 1]
 
 
-def test_hard_clamp_event_forces_a_layer_if_the_names_match() -> None:
-    clamp = ev.HardClamp(layer_name="lr1", acts=[0.7, 0.7])
+def test_hard_clamp_a_layer_if_the_names_match() -> None:
+    clamp = ev.Clamp(layer_name="lr1", acts=[0.7, 0.7], hard=True)
     layer = lr.Layer("lr1", 3)
     layer.handle(clamp)
     assert layer.clamped
@@ -157,25 +157,21 @@
 
 
 def test_hard_clamp_event_does_nothing_if_the_names_do_not_match() -> None:
-    clamp = ev.HardClamp(layer_name="lr1", acts=[0.7, 0.7])
+    clamp = ev.Clamp(layer_name="lr1", acts=[0.7, 0.7], hard=True)
     layer = lr.Layer("WHALES", 3)
     layer.handle(clamp)
-<<<<<<< HEAD
     assert not layer.clamped
-=======
-    assert not layer.forced
 
 
 def test_end_plus_phase_event_saves_activations() -> None:
     layer = lr.Layer("lr1", 3)
-    layer.force([1, 0, 1])
+    layer.clamp([1, 0, 1], hard=True)
     layer.handle(ev.EndPlusPhase())
     assert (layer.acts_p == torch.Tensor([1, 0, 1])).all()
 
 
 def test_end_minus_phase_event_saves_activations() -> None:
     layer = lr.Layer("lr1", 3)
-    layer.force([1, 0, 0.5])
+    layer.clamp([1, 0, 0.5], hard=True)
     layer.handle(ev.EndMinusPhase())
-    assert (layer.acts_m == torch.Tensor([1, 0, 0.5])).all()
->>>>>>> b0d945c4
+    assert (layer.acts_m == torch.Tensor([1, 0, 0.5])).all()