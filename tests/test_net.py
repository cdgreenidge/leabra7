--- conflicted
+++ resolved
@@ -54,11 +54,10 @@
     n.new_layer("layer1", 3)
 
 
-<<<<<<< HEAD
-def test_you_can_clamp_a_layer() -> None:
+def test_you_can_hard_clamp_a_layer() -> None:
     n = net.Net()
     n.new_layer("layer1", 4)
-    n.clamp_layer("layer1", [0, 1])
+    n.clamp_layer("layer1", [0, 1], hard=True)
     n.cycle()
     expected = [0, 1, 0, 1]
     for i in range(4):
@@ -69,18 +68,21 @@
 def test_you_can_unclamp_a_layer() -> None:
     n = net.Net()
     n.new_layer("layer1", 4)
-    n.clamp_layer("layer1", [0, 1])
+    n.clamp_layer("layer1", [0, 1], hard=True)
     n.cycle()
     n.unclamp_layer("layer1")
 
 
-def test_forcing_a_layer_validates_its_name() -> None:
-    with pytest.raises(ValueError):
-        net.Net().clamp_layer("abcd", [0])
-
-
-=======
->>>>>>> b0d945c4
+def test_clamping_a_layer_validates_its_name() -> None:
+    with pytest.raises(ValueError):
+        net.Net().clamp_layer("abcd", [0], hard=True)
+
+
+def test_unclamping_a_layer_validates_its_name() -> None:
+    with pytest.raises(ValueError):
+        net.Net().unclamp_layer("abcd")
+
+
 def test_a_new_projn_validates_its_spec() -> None:
     n = net.Net()
     n.new_layer("layer1", 3)
@@ -113,19 +115,6 @@
 
 # Right now, it's difficult to test net.cycle(), because it's the core of the
 # stateful updates. Eventually, we'll add some regression tests for it.
-
-
-def test_you_can_force_a_layer() -> None:
-    n = net.Net()
-    n.new_layer("layer1", 4)
-    n.force_layer("layer1", [0, 1])
-    n.cycle()
-    assert list(n.objs["layer1"].units.act) == [0, 1, 0, 1]
-
-
-def test_forcing_a_layer_validates_its_name() -> None:
-    with pytest.raises(ValueError):
-        net.Net().force_layer("abcd", [0])
 
 
 def test_running_a_minus_phase_raises_error_if_num_cycles_less_than_one(
