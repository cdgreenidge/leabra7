--- conflicted
+++ resolved
@@ -1,13 +1,10 @@
 """Test net.py"""
 import math
 
-<<<<<<< HEAD
 from hypothesis import example
 from hypothesis import given
 import hypothesis.strategies as st
-=======
 import numpy as np
->>>>>>> edbf7c58
 import pandas as pd
 import pytest
 import torch
